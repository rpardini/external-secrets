--- conflicted
+++ resolved
@@ -33,10 +33,6 @@
 
       # Upload the results to GitHub's code scanning dashboard.
       - name: "Upload to code-scanning"
-<<<<<<< HEAD
-        uses: github/codeql-action/upload-sarif@23acc5c183826b7a8a97bce3cecc52db901f8251 # v3.25.10
-=======
         uses: github/codeql-action/upload-sarif@b611370bb5703a7efb587f9d136a52ea24c5c38c # v3.25.11
->>>>>>> 504b5506
         with:
           sarif_file: results.sarif