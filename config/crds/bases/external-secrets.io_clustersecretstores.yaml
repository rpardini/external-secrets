--- conflicted
+++ resolved
@@ -1390,13 +1390,10 @@
     - jsonPath: .status.conditions[?(@.type=="Ready")].reason
       name: Status
       type: string
-<<<<<<< HEAD
     - jsonPath: .status.capabilities
       name: Capabilities
-=======
     - jsonPath: .status.conditions[?(@.type=="Ready")].status
       name: Ready
->>>>>>> 7eff8db5
       type: string
     name: v1beta1
     schema:
