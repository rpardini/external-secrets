/*
Licensed under the Apache License, Version 2.0 (the "License");
you may not use this file except in compliance with the License.
You may obtain a copy of the License at

    http://www.apache.org/licenses/LICENSE-2.0

Unless required by applicable law or agreed to in writing, software
distributed under the License is distributed on an "AS IS" BASIS,
WITHOUT WARRANTIES OR CONDITIONS OF ANY KIND, either express or implied.
See the License for the specific language governing permissions and
limitations under the License.
*/

package keyvault

import (
	"context"
	"encoding/json"
	"errors"
	"fmt"
<<<<<<< HEAD
	"path"
	"regexp"
=======
	"os"
>>>>>>> 85937c99
	"strings"

	"github.com/Azure/azure-sdk-for-go/profiles/latest/keyvault/keyvault"
	"github.com/Azure/go-autorest/autorest"
	"github.com/Azure/go-autorest/autorest/adal"
	kvauth "github.com/Azure/go-autorest/autorest/azure/auth"
	"github.com/AzureAD/microsoft-authentication-library-for-go/apps/confidential"
	"github.com/tidwall/gjson"
	authv1 "k8s.io/api/authentication/v1"
	corev1 "k8s.io/api/core/v1"
	metav1 "k8s.io/apimachinery/pkg/apis/meta/v1"
	"k8s.io/apimachinery/pkg/types"
	"k8s.io/client-go/kubernetes"
	kcorev1 "k8s.io/client-go/kubernetes/typed/core/v1"
	"sigs.k8s.io/controller-runtime/pkg/client"
	ctrlcfg "sigs.k8s.io/controller-runtime/pkg/client/config"

	esv1beta1 "github.com/external-secrets/external-secrets/apis/externalsecrets/v1beta1"
	smmeta "github.com/external-secrets/external-secrets/apis/meta/v1"
	"github.com/external-secrets/external-secrets/pkg/utils"
)

const (
	defaultObjType       = "secret"
	objectTypeCert       = "cert"
	objectTypeKey        = "key"
	vaultResource        = "https://vault.azure.net"
	azureDefaultAudience = "api://AzureADTokenExchange"
	annotationClientID   = "azure.workload.identity/client-id"
	annotationTenantID   = "azure.workload.identity/tenant-id"

	errUnexpectedStoreSpec   = "unexpected store spec"
	errMissingAuthType       = "cannot initialize Azure Client: no valid authType was specified"
	errPropNotExist          = "property %s does not exist in key %s"
	errUnknownObjectType     = "unknown Azure Keyvault object Type for %s"
	errUnmarshalJSONData     = "error unmarshalling json data: %w"
	errDataFromCert          = "cannot get use dataFrom to get certificate secret"
	errDataFromKey           = "cannot get use dataFrom to get key secret"
	errMissingTenant         = "missing tenantID in store config"
	errMissingSecretRef      = "missing secretRef in provider config"
	errMissingClientIDSecret = "missing accessKeyID/secretAccessKey in store config"
	errFindSecret            = "could not find secret %s/%s: %w"
	errFindDataKey           = "no data for %q in secret '%s/%s'"

	errInvalidStore              = "invalid store"
	errInvalidStoreSpec          = "invalid store spec"
	errInvalidStoreProv          = "invalid store provider"
	errInvalidAzureProv          = "invalid azure keyvault provider"
	errInvalidSecRefClientID     = "invalid AuthSecretRef.ClientID: %w"
	errInvalidSecRefClientSecret = "invalid AuthSecretRef.ClientSecret: %w"
	errInvalidSARef              = "invalid ServiceAccountRef: %w"

	errMissingWorkloadEnvVars = "missing environment variables. AZURE_CLIENT_ID, AZURE_TENANT_ID and AZURE_FEDERATED_TOKEN_FILE must be set"
	errReadTokenFile          = "unable to read token file %s: %w"
	errMissingSAAnnotation    = "missing service account annotation: %s"
)

// interface to keyvault.BaseClient.
type SecretClient interface {
	GetKey(ctx context.Context, vaultBaseURL string, keyName string, keyVersion string) (result keyvault.KeyBundle, err error)
	GetSecret(ctx context.Context, vaultBaseURL string, secretName string, secretVersion string) (result keyvault.SecretBundle, err error)
	GetSecretsComplete(ctx context.Context, vaultBaseURL string, maxresults *int32) (result keyvault.SecretListResultIterator, err error)
	GetCertificate(ctx context.Context, vaultBaseURL string, certificateName string, certificateVersion string) (result keyvault.CertificateBundle, err error)
}

type Azure struct {
	crClient   client.Client
	kubeClient kcorev1.CoreV1Interface
	store      esv1beta1.GenericStore
	provider   *esv1beta1.AzureKVProvider
	baseClient SecretClient
	namespace  string
}

func init() {
	esv1beta1.Register(&Azure{}, &esv1beta1.SecretStoreProvider{
		AzureKV: &esv1beta1.AzureKVProvider{},
	})
}

// NewClient constructs a new secrets client based on the provided store.
func (a *Azure) NewClient(ctx context.Context, store esv1beta1.GenericStore, kube client.Client, namespace string) (esv1beta1.SecretsClient, error) {
	return newClient(ctx, store, kube, namespace)
}

func newClient(ctx context.Context, store esv1beta1.GenericStore, kube client.Client, namespace string) (esv1beta1.SecretsClient, error) {
	provider, err := getProvider(store)
	if err != nil {
		return nil, err
	}
	cfg, err := ctrlcfg.GetConfig()
	if err != nil {
		return nil, err
	}
	kubeClient, err := kubernetes.NewForConfig(cfg)
	if err != nil {
		return nil, err
	}
	az := &Azure{
		crClient:   kube,
		kubeClient: kubeClient.CoreV1(),
		store:      store,
		namespace:  namespace,
		provider:   provider,
	}

	var authorizer autorest.Authorizer
	switch *provider.AuthType {
	case esv1beta1.AzureManagedIdentity:
		authorizer, err = az.authorizerForManagedIdentity()
	case esv1beta1.AzureServicePrincipal:
		authorizer, err = az.authorizerForServicePrincipal(ctx)
	case esv1beta1.AzureWorkloadIdentity:
		authorizer, err = az.authorizerForWorkloadIdentity(ctx, newTokenProvider)
	default:
		err = fmt.Errorf(errMissingAuthType)
	}

	cl := keyvault.New()
	cl.Authorizer = authorizer
	az.baseClient = &cl

	return az, err
}

func getProvider(store esv1beta1.GenericStore) (*esv1beta1.AzureKVProvider, error) {
	spc := store.GetSpec()
	if spc == nil || spc.Provider.AzureKV == nil {
		return nil, errors.New(errUnexpectedStoreSpec)
	}

	return spc.Provider.AzureKV, nil
}

func (a *Azure) ValidateStore(store esv1beta1.GenericStore) error {
	if store == nil {
		return fmt.Errorf(errInvalidStore)
	}
	spc := store.GetSpec()
	if spc == nil {
		return fmt.Errorf(errInvalidStoreSpec)
	}
	if spc.Provider == nil {
		return fmt.Errorf(errInvalidStoreProv)
	}
	p := spc.Provider.AzureKV
	if p == nil {
		return fmt.Errorf(errInvalidAzureProv)
	}
	if p.AuthSecretRef != nil {
		if p.AuthSecretRef.ClientID != nil {
			if err := utils.ValidateSecretSelector(store, *p.AuthSecretRef.ClientID); err != nil {
				return fmt.Errorf(errInvalidSecRefClientID, err)
			}
		}
		if p.AuthSecretRef.ClientSecret != nil {
			if err := utils.ValidateSecretSelector(store, *p.AuthSecretRef.ClientSecret); err != nil {
				return fmt.Errorf(errInvalidSecRefClientSecret, err)
			}
		}
	}
	if p.ServiceAccountRef != nil {
		if err := utils.ValidateServiceAccountSelector(store, *p.ServiceAccountRef); err != nil {
			return fmt.Errorf(errInvalidSARef, err)
		}
	}
	return nil
}

// Implements store.Client.GetAllSecrets Interface.
// Retrieves a map[string][]byte with the secret names as key and the secret itself as the calue.
func (a *Azure) GetAllSecrets(ctx context.Context, ref esv1beta1.ExternalSecretFind) (map[string][]byte, error) {
	basicClient := a.baseClient
	secretsMap := make(map[string][]byte)
	checkTags := len(ref.Tags) > 0
	checkName := ref.Name != nil && len(ref.Name.RegExp) > 0

	secretListIter, err := basicClient.GetSecretsComplete(context.Background(), *a.provider.VaultURL, nil)
	if err != nil {
		return nil, err
	}

	for secretListIter.NotDone() {
		secretList := secretListIter.Response().Value
		for _, secret := range *secretList {
			ok, secretName := isValidSecret(checkTags, checkName, ref, secret)
			if !ok {
				continue
			}

			secretResp, err := basicClient.GetSecret(context.Background(), *a.provider.VaultURL, secretName, "")
			if err != nil {
				return nil, err
			}

			secretValue := *secretResp.Value
			secretsMap[secretName] = []byte(secretValue)
		}

		err = secretListIter.Next()
		if err != nil {
			return nil, err
		}
	}
	return secretsMap, nil
}

// Implements store.Client.GetSecret Interface.
// Retrieves a secret/Key/Certificate with the secret name defined in ref.Name
// The Object Type is defined as a prefix in the ref.Name , if no prefix is defined , we assume a secret is required.
func (a *Azure) GetSecret(ctx context.Context, ref esv1beta1.ExternalSecretDataRemoteRef) ([]byte, error) {
	version := ""
	objectType, secretName := getObjType(ref)

	if ref.Version != "" {
		version = ref.Version
	}

	switch objectType {
	case defaultObjType:
		// returns a SecretBundle with the secret value
		// https://pkg.go.dev/github.com/Azure/azure-sdk-for-go/services/keyvault/v7.0/keyvault#SecretBundle
		secretResp, err := a.baseClient.GetSecret(context.Background(), *a.provider.VaultURL, secretName, version)
		if err != nil {
			return nil, err
		}
		if ref.Property == "" {
			return []byte(*secretResp.Value), nil
		}
		res := gjson.Get(*secretResp.Value, ref.Property)
		if !res.Exists() {
			return nil, fmt.Errorf(errPropNotExist, ref.Property, ref.Key)
		}
		return []byte(res.String()), err
	case objectTypeCert:
		// returns a CertBundle. We return CER contents of x509 certificate
		// see: https://pkg.go.dev/github.com/Azure/azure-sdk-for-go/services/keyvault/v7.0/keyvault#CertificateBundle
		secretResp, err := a.baseClient.GetCertificate(context.Background(), *a.provider.VaultURL, secretName, version)
		if err != nil {
			return nil, err
		}
		return *secretResp.Cer, nil
	case objectTypeKey:
		// returns a KeyBundle that contains a jwk
		// azure kv returns only public keys
		// see: https://pkg.go.dev/github.com/Azure/azure-sdk-for-go/services/keyvault/v7.0/keyvault#KeyBundle
		keyResp, err := a.baseClient.GetKey(context.Background(), *a.provider.VaultURL, secretName, version)
		if err != nil {
			return nil, err
		}
		return json.Marshal(keyResp.Key)
	}

	return nil, fmt.Errorf(errUnknownObjectType, secretName)
}

// Implements store.Client.GetSecretMap Interface.
// New version of GetSecretMap.
func (a *Azure) GetSecretMap(ctx context.Context, ref esv1beta1.ExternalSecretDataRemoteRef) (map[string][]byte, error) {
	objectType, secretName := getObjType(ref)

	switch objectType {
	case defaultObjType:
		data, err := a.GetSecret(ctx, ref)
		if err != nil {
			return nil, err
		}

		kv := make(map[string]string)
		err = json.Unmarshal(data, &kv)
		if err != nil {
			return nil, fmt.Errorf(errUnmarshalJSONData, err)
		}

		secretData := make(map[string][]byte)
		for k, v := range kv {
			secretData[k] = []byte(v)
		}

		return secretData, nil
	case objectTypeCert:
		return nil, fmt.Errorf(errDataFromCert)
	case objectTypeKey:
		return nil, fmt.Errorf(errDataFromKey)
	}

	return nil, fmt.Errorf(errUnknownObjectType, secretName)
}

func (a *Azure) authorizerForWorkloadIdentity(ctx context.Context, tokenProvider tokenProviderFunc) (autorest.Authorizer, error) {
	// if no serviceAccountRef was provided
	// we expect certain env vars to be present.
	// They are set by the azure workload identity webhook.
	if a.provider.ServiceAccountRef == nil {
		clientID := os.Getenv("AZURE_CLIENT_ID")
		tenantID := os.Getenv("AZURE_TENANT_ID")
		tokenFilePath := os.Getenv("AZURE_FEDERATED_TOKEN_FILE")
		if clientID == "" || tenantID == "" || tokenFilePath == "" {
			return nil, errors.New(errMissingWorkloadEnvVars)
		}
		token, err := os.ReadFile(tokenFilePath)
		if err != nil {
			return nil, fmt.Errorf(errReadTokenFile, tokenFilePath, err)
		}
		tp, err := tokenProvider(ctx, string(token), clientID, tenantID)
		if err != nil {
			return nil, err
		}
		return autorest.NewBearerAuthorizer(tp), nil
	}
	ns := a.namespace
	if a.store.GetObjectKind().GroupVersionKind().Kind == esv1beta1.ClusterSecretStoreKind {
		ns = *a.provider.ServiceAccountRef.Namespace
	}
	var sa corev1.ServiceAccount
	err := a.crClient.Get(ctx, types.NamespacedName{
		Name:      a.provider.ServiceAccountRef.Name,
		Namespace: ns,
	}, &sa)
	if err != nil {
		return nil, err
	}
	clientID, ok := sa.ObjectMeta.Annotations[annotationClientID]
	if !ok {
		return nil, fmt.Errorf(errMissingSAAnnotation, annotationClientID)
	}
	tenantID, ok := sa.ObjectMeta.Annotations[annotationTenantID]
	if !ok {
		return nil, fmt.Errorf(errMissingSAAnnotation, annotationTenantID)
	}
	token, err := fetchSAToken(ctx, ns, a.provider.ServiceAccountRef.Name, a.kubeClient)
	if err != nil {
		return nil, err
	}
	tp, err := tokenProvider(ctx, token, clientID, tenantID)
	if err != nil {
		return nil, err
	}
	return autorest.NewBearerAuthorizer(tp), nil
}

func fetchSAToken(ctx context.Context, ns, name string, kubeClient kcorev1.CoreV1Interface) (string, error) {
	token, err := kubeClient.ServiceAccounts(ns).CreateToken(ctx, name, &authv1.TokenRequest{
		Spec: authv1.TokenRequestSpec{
			Audiences: []string{azureDefaultAudience},
		},
	}, metav1.CreateOptions{})
	if err != nil {
		return "", err
	}
	return token.Status.Token, nil
}

// tokenProvider satisfies the adal.OAuthTokenProvider interface.
type tokenProvider struct {
	accessToken string
}

type tokenProviderFunc func(ctx context.Context, token, clientID, tenantID string) (adal.OAuthTokenProvider, error)

func newTokenProvider(ctx context.Context, token, clientID, tenantID string) (adal.OAuthTokenProvider, error) {
	// exchange token with Azure AccessToken
	cred, err := confidential.NewCredFromAssertion(token)
	if err != nil {
		return nil, err
	}

	// AZURE_AUTHORITY_HOST

	cClient, err := confidential.New(clientID, cred, confidential.WithAuthority(
		fmt.Sprintf("https://login.microsoftonline.com/%s/oauth2/token", tenantID),
	))
	if err != nil {
		return nil, err
	}

	authRes, err := cClient.AcquireTokenByCredential(ctx, []string{
		"https://vault.azure.net/.default",
	})
	if err != nil {
		return nil, err
	}
	return &tokenProvider{
		accessToken: authRes.AccessToken,
	}, nil
}

func (t *tokenProvider) OAuthToken() string {
	return t.accessToken
}

func (a *Azure) authorizerForManagedIdentity() (autorest.Authorizer, error) {
	msiConfig := kvauth.NewMSIConfig()
	msiConfig.Resource = vaultResource
	if a.provider.IdentityID != nil {
		msiConfig.ClientID = *a.provider.IdentityID
	}
	return msiConfig.Authorizer()
}

func (a *Azure) authorizerForServicePrincipal(ctx context.Context) (autorest.Authorizer, error) {
	if a.provider.TenantID == nil {
		return nil, fmt.Errorf(errMissingTenant)
	}
	if a.provider.AuthSecretRef == nil {
		return nil, fmt.Errorf(errMissingSecretRef)
	}
	if a.provider.AuthSecretRef.ClientID == nil || a.provider.AuthSecretRef.ClientSecret == nil {
		return nil, fmt.Errorf(errMissingClientIDSecret)
	}
	clusterScoped := false
	if a.store.GetObjectKind().GroupVersionKind().Kind == esv1beta1.ClusterSecretStoreKind {
		clusterScoped = true
	}
	cid, err := a.secretKeyRef(ctx, a.store.GetNamespace(), *a.provider.AuthSecretRef.ClientID, clusterScoped)
	if err != nil {
		return nil, err
	}
	csec, err := a.secretKeyRef(ctx, a.store.GetNamespace(), *a.provider.AuthSecretRef.ClientSecret, clusterScoped)
	if err != nil {
		return nil, err
	}

	clientCredentialsConfig := kvauth.NewClientCredentialsConfig(cid, csec, *a.provider.TenantID)
	clientCredentialsConfig.Resource = vaultResource
	return clientCredentialsConfig.Authorizer()
}

// secretKeyRef fetch a secret key.
func (a *Azure) secretKeyRef(ctx context.Context, namespace string, secretRef smmeta.SecretKeySelector, clusterScoped bool) (string, error) {
	var secret corev1.Secret
	ref := types.NamespacedName{
		Namespace: namespace,
		Name:      secretRef.Name,
	}
	if clusterScoped && secretRef.Namespace != nil {
		ref.Namespace = *secretRef.Namespace
	}
	err := a.crClient.Get(ctx, ref, &secret)
	if err != nil {
		return "", fmt.Errorf(errFindSecret, ref.Namespace, ref.Name, err)
	}
	keyBytes, ok := secret.Data[secretRef.Key]
	if !ok {
		return "", fmt.Errorf(errFindDataKey, secretRef.Key, secretRef.Name, namespace)
	}
	value := strings.TrimSpace(string(keyBytes))
	return value, nil
}

func (a *Azure) Close(ctx context.Context) error {
	return nil
}

func (a *Azure) Validate() error {
	return nil
}

func getObjType(ref esv1beta1.ExternalSecretDataRemoteRef) (string, string) {
	objectType := defaultObjType

	secretName := ref.Key
	nameSplitted := strings.Split(secretName, "/")

	if len(nameSplitted) > 1 {
		objectType = nameSplitted[0]
		secretName = nameSplitted[1]
		// TODO: later tokens can be used to read the secret tags
	}
	return objectType, secretName
}

func isValidSecret(checkTags, checkName bool, ref esv1beta1.ExternalSecretFind, secret keyvault.SecretItem) (bool, string) {
	if secret.ID == nil || !*secret.Attributes.Enabled {
		return false, ""
	}

	if checkTags && !okByTags(ref, secret) {
		return false, ""
	}

	secretName := path.Base(*secret.ID)
	if checkName && !okByName(ref, secretName) {
		return false, ""
	}

	return true, secretName
}

func okByName(ref esv1beta1.ExternalSecretFind, secretName string) bool {
	matches, _ := regexp.MatchString(ref.Name.RegExp, secretName)
	return matches
}

func okByTags(ref esv1beta1.ExternalSecretFind, secret keyvault.SecretItem) bool {
	tagsFound := true
	for k, v := range ref.Tags {
		if val, ok := secret.Tags[k]; !ok || *val != v {
			tagsFound = false
			break
		}
	}
	return tagsFound
}<|MERGE_RESOLUTION|>--- conflicted
+++ resolved
@@ -19,12 +19,9 @@
 	"encoding/json"
 	"errors"
 	"fmt"
-<<<<<<< HEAD
+	"os"
 	"path"
 	"regexp"
-=======
-	"os"
->>>>>>> 85937c99
 	"strings"
 
 	"github.com/Azure/azure-sdk-for-go/profiles/latest/keyvault/keyvault"
